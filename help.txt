--- conflicted
+++ resolved
@@ -2,30 +2,16 @@
 
 Available options:
 
-<<<<<<< HEAD
-  -c/--connections NUM  The number of concurrent connections to use. default: `10`.
-  -p/--pipelining NUM   The number of pipelined requests to use. default: `1`.
-  -d/--duration SEC     The number of seconds to run the autocannnon. default: `10`.
-  -m/--method METHOD    The http method to use. default: `'GET'`.
-  -b/--body BODY        The body of the request. default: `undefined`.
-  -i/--input FILE       The body of the request. default: `undefined`.
-  -H/--headers K=V      The request headers. default: `undefined`.
-  -B/--bailout NUM      The number of failures before initiating a bailout. default: `undefined`.
-  -p/--progress         Display the progress bar. default: `true`.
-  -l/--latency          Print all the latency data. default: `false`.
-  -j/--json             Print the output as json. This will cause the progress bar and results not to be rendered. default: `false`.
-  -h/--help             Print this menu. default: `undefined`.
-=======
-  -c/--connections NUM  The number of concurrent connections to use
-  -p/--pipelining NUM   The number of pipelined requests to use
-  -d/--duration SEC     The number of seconds to run the autocannnon
-  -m/--method METHOD    The http method to use
-  -b/--body BODY        The body of the request
-  -i/--input FILE       The body of the request
-  -H/--headers K=V      The request headers
-  -B/--bailout NUM      The number of failures before initiating a bailout
-  -j/--json             Print the output as json
-  -l/--latency          Print all the latency data
-  -v/--version          Print the version number
-  -h/--help             Print this menu
->>>>>>> c692531a
+  -c/--connections NUM  The number of concurrent connections to use. default: 10.
+  -p/--pipelining NUM   The number of pipelined requests to use. default: 1.
+  -d/--duration SEC     The number of seconds to run the autocannnon. default: 10.
+  -m/--method METHOD    The http method to use. default: 'GET'.
+  -b/--body BODY        The body of the request.
+  -i/--input FILE       The body of the request.
+  -H/--headers K=V      The request headers.
+  -B/--bailout NUM      The number of failures before initiating a bailout.
+  -n/--no-progress      Don't render the progress bar. default: false.
+  -l/--latency          Print all the latency data. default: false.
+  -j/--json             Print the output as json. This will cause the progress bar and results not to be rendered. default: false.
+  -v/--version          Print the version number.
+  -h/--help             Print this menu.