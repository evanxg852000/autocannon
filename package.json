{
  "name": "autocannon",
  "version": "2.4.1",
  "description": "Fast HTTP benchmarking tool written in Node.js",
  "main": "autocannon.js",
  "bin": {
    "autocannon": "autocannon.js"
  },
  "scripts": {
    "test": "standard && tap test/*.test.js"
  },
  "pre-commit": [
    "test"
  ],
  "repository": {
    "type": "git",
    "url": "git+https://github.com/mcollina/autocannon.git"
  },
  "keywords": [
    "http",
    "soak",
    "load",
    "fast",
    "wrk",
    "ab",
    "test"
  ],
  "author": "Matteo Collina <hello@matteocollina.com>",
  "contributors": [
    "Glen Keane <glenkeane.94@gmail.com> (http://glenkeane.me/)",
    "Donald Robertson <donaldarobertson89@gmail.com"
  ],
  "license": "MIT",
  "bugs": {
    "url": "https://github.com/mcollina/autocannon/issues"
  },
  "homepage": "https://github.com/mcollina/autocannon#readme",
  "devDependencies": {
    "bl": "^2.0.1",
    "pre-commit": "^1.1.2",
    "split2": "^2.1.0",
    "standard": "^11.0.0",
<<<<<<< HEAD
    "tap": "^12.0.1"
=======
    "tap": "^12.0.0"
>>>>>>> c26cbd65
  },
  "dependencies": {
    "chalk": "^2.4.1",
    "color-support": "^1.1.1",
    "hdr-histogram-js": "^1.1.4",
    "hdr-histogram-percentiles-obj": "^1.2.0",
    "http-parser-js": "^0.4.13",
    "hyperid": "^1.4.1",
    "minimist": "^1.2.0",
<<<<<<< HEAD
    "pretty-bytes": "^5.1.0",
=======
    "pretty-bytes": "^5.0.0",
>>>>>>> c26cbd65
    "progress": "^2.0.0",
    "reinterval": "^1.1.0",
    "retimer": "^1.0.1",
    "shallow-clone": "^3.0.0",
    "table": "^4.0.3",
    "timestring": "^5.0.1",
    "xtend": "^4.0.1"
  }
}<|MERGE_RESOLUTION|>--- conflicted
+++ resolved
@@ -40,11 +40,7 @@
     "pre-commit": "^1.1.2",
     "split2": "^2.1.0",
     "standard": "^11.0.0",
-<<<<<<< HEAD
     "tap": "^12.0.1"
-=======
-    "tap": "^12.0.0"
->>>>>>> c26cbd65
   },
   "dependencies": {
     "chalk": "^2.4.1",
@@ -54,11 +50,7 @@
     "http-parser-js": "^0.4.13",
     "hyperid": "^1.4.1",
     "minimist": "^1.2.0",
-<<<<<<< HEAD
     "pretty-bytes": "^5.1.0",
-=======
-    "pretty-bytes": "^5.0.0",
->>>>>>> c26cbd65
     "progress": "^2.0.0",
     "reinterval": "^1.1.0",
     "retimer": "^1.0.1",
